import Link from "next/link";

<<<<<<< HEAD
const Psa = () => {
=======
export default function Psa() {
>>>>>>> 05ccd4fa
  return (
    <section className="block-forum-psa">
      <i>forum</i>
      <article className="content">
        <h3>Still have questions?</h3>
        <p>
          Our{" "}
          <Link href="https://discuss.streamlit.io" target="_blank">
            <a>forums</a>
          </Link>{" "}
          are full of helpful information and Streamlit experts.
        </p>
      </article>
    </section>
  );
<<<<<<< HEAD
};

export default Psa;
=======
}
>>>>>>> 05ccd4fa
<|MERGE_RESOLUTION|>--- conflicted
+++ resolved
@@ -1,10 +1,6 @@
 import Link from "next/link";
 
-<<<<<<< HEAD
 const Psa = () => {
-=======
-export default function Psa() {
->>>>>>> 05ccd4fa
   return (
     <section className="block-forum-psa">
       <i>forum</i>
@@ -20,10 +16,6 @@
       </article>
     </section>
   );
-<<<<<<< HEAD
 };
 
-export default Psa;
-=======
-}
->>>>>>> 05ccd4fa
+export default Psa;