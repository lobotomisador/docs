---
title: API Reference
slug: /library/api-reference
next: caching
previous: index.md
---

# API reference

Streamlit makes it easy for you to visualize, mutate, and share data. The API
reference is organized by activity type, like displaying data or optimizing
performance. Each section includes methods associated with the activity type,
including examples.

So browse our API below and click to learn move about any of our available commands!


## Display almost anything

<TileContainer>
<RefCard href="/library/api-reference/write-magic/st.write">

#### st.write

Write arguments to the app.

```python
st.write("Hello **world**!")
st.write(my_data_frame)
st.write(my_mpl_figure)
```

</RefCard>
<RefCard href="/library/api-reference/write-magic/magic">

#### Magic

Any time Streamlit sees either a variable or literal value on its own line, it automatically writes that to your app using `st.write`

```python
"Hello **world**!"
my_data_frame
my_mpl_figure
```

</RefCard>
</TileContainer>


## Text elements

<TileContainer>
<RefCard href="/library/api-reference/text/st.markdown">

<Image pure alt="screenshot" src="/images/api/markdown.jpg" />

#### Markdown

Display string formatted as Markdown.

```python
st.markdown("Hello **world**!")
```

</RefCard>
<RefCard href="/library/api-reference/text/st.title">

<Image pure alt="screenshot" src="/images/api/title.jpg" />

#### Title

Display text in title formatting.

```python
st.title("The app title")
```

</RefCard>
<RefCard href="/library/api-reference/text/st.header">

<Image pure alt="screenshot" src="/images/api/header.jpg" />

#### Header

Display text in header formatting.

```python
st.header("This is a header")
```

</RefCard>
<RefCard href="/library/api-reference/text/st.subheader">

<Image pure alt="screenshot" src="/images/api/subheader.jpg" />

#### Subheader

Display text in subheader formatting.

```python
st.subheader("This is a subheader")
```

</RefCard>
<RefCard href="/library/api-reference/text/st.caption">

<Image pure alt="screenshot" src="/images/api/caption.jpg" />

#### Caption

Display text in small font.

```python
st.caption("This is written small caption text")
```

</RefCard>
<RefCard href="/library/api-reference/text/st.code">

<Image pure alt="screenshot" src="/images/api/code.jpg" />

#### Code block

Display a code block with optional syntax highlighting.

```python
st.code("a = 1234")
```

</RefCard>
<RefCard href="/library/api-reference/text/st.text">

<Image pure alt="screenshot" src="/images/api/text.jpg" />

#### Preformatted text

Write fixed-width and preformatted text.

```python
st.text("Hello world")
```

</RefCard>
<RefCard href="/library/api-reference/text/st.latex">

<Image pure alt="screenshot" src="/images/api/latex.jpg" />

#### LaTeX

Display mathematical expressions formatted as LaTeX.

```python
st.latex("\int a x^2 \,dx")
```

</RefCard>
<RefCard href="/library/api-reference/text/st.echo">

<Image pure alt="screenshot" src="/images/api/echo.jpg" />

#### Echo

Display some code on the app, then execute it. Useful for tutorials.

```python
with st.echo():
  st.write('This code will be printed')
```

</RefCard>
</TileContainer>


## Data display elements

<TileContainer>
<RefCard href="/library/api-reference/data/st.dataframe">
<Image pure alt="screenshot" src="/images/api/dataframe.jpg" />

#### Dataframes

Display a dataframe as an interactive table.

```python
st.dataframe(my_data_frame)
```

</RefCard>
<RefCard href="/library/api-reference/data/st.table">
<Image pure alt="screenshot" src="/images/api/table.jpg" />

#### Static tables

Display a static table.

```python
st.table(my_data_frame)
```

</RefCard>
<RefCard href="/library/api-reference/data/st.metric">
<Image pure alt="screenshot" src="/images/api/metric.jpg" />

#### Metrics

Display a metric in big bold font, with an optional indicator of how the metric changed.

```python
st.metric("My metric", 42, 2)
```

</RefCard>
<RefCard href="/library/api-reference/data/st.json">
<Image pure alt="screenshot" src="/images/api/json.jpg" />

#### Dicts and JSON

Display object or string as a pretty-printed JSON string.

```python
st.json(my_data_frame)
```

</RefCard>
</TileContainer>


## Chart elements

<TileContainer>
<RefCard href="/library/api-reference/charts/st.line_chart">
<Image pure alt="screenshot" src="/images/api/line_chart.jpg" />

#### Simple line charts

Display a line chart.

```python
st.line_chart(my_data_frame)
```

</RefCard>
<RefCard href="/library/api-reference/charts/st.area_chart">
<Image pure alt="screenshot" src="/images/api/area_chart.jpg" />

#### Simple area charts

Display an area chart.

```python
st.area_chart(my_data_frame)
```

</RefCard>
<RefCard href="/library/api-reference/charts/st.bar_chart">
<Image pure alt="screenshot" src="/images/api/bar_chart.jpg" />

#### Simple bar charts

Display a bar chart.

```python
st.bar_chart(my_data_frame)
```

</RefCard>
<RefCard href="/library/api-reference/charts/st.map">
<Image pure alt="screenshot" src="/images/api/map.jpg" />

#### Scatterplots on maps

Display a map with points on it.

```python
st.map(my_data_frame)
```

</RefCard>
<RefCard href="/library/api-reference/charts/st.pyplot">
<Image pure alt="screenshot" src="/images/api/pyplot.jpg" />

#### Matplotlib

Display a matplotlib.pyplot figure.

```python
st.pyplot(my_mpl_figure)
```

</RefCard>
<RefCard href="/library/api-reference/charts/st.altair_chart">
<Image pure alt="screenshot" src="/images/api/vega_lite_chart.jpg" />

#### Altair

Display a chart using the Altair library.

```python
st.altair_chart(my_altair_chart)
```

</RefCard>
<RefCard href="/library/api-reference/charts/st.vega_lite_chart">
<Image pure alt="screenshot" src="/images/api/vega_lite_chart.jpg" />

#### Vega-Lite

Display a chart using the Vega-Lite library.

```python
st.vega_lite_chart(my_vega_lite_chart)
```

</RefCard>
<RefCard href="/library/api-reference/charts/st.plotly_chart">
<Image pure alt="screenshot" src="/images/api/plotly_chart.jpg" />

#### Plotly

Display an interactive Plotly chart.

```python
st.plotly_chart(my_plotly_chart)
```

</RefCard>
<RefCard href="/library/api-reference/charts/st.bokeh_chart">
<Image pure alt="screenshot" src="/images/api/bokeh_chart.jpg" />

#### Bokeh

Display an interactive Bokeh chart.

```python
st.bokeh_chart(my_bokeh_chart)
```

</RefCard>
<RefCard href="/library/api-reference/charts/st.pydeck_chart">
<Image pure alt="screenshot" src="/images/api/pydeck_chart.jpg" />

#### PyDeck

Display a chart using the PyDeck library.

```python
st.pydeck_chart(my_pydeck_chart)
```

</RefCard>
<RefCard href="/library/api-reference/charts/st.graphviz_chart">
<Image pure alt="screenshot" src="/images/api/graphviz_chart.jpg" />

#### GraphViz

Display a graph using the dagre-d3 library.

```python
st.graphviz_chart(my_graphviz_spec)
```

</RefCard>
</TileContainer>


## Input widgets

<TileContainer>
<RefCard href="/library/api-reference/widgets/st.button">

<Image pure alt="screenshot" src="/images/api/button.jpg" />

#### Button

Display a button widget.

```python
clicked = st.button("Click me")
```

</RefCard>
<RefCard href="/library/api-reference/widgets/st.download_button">

<Image pure alt="screenshot" src="/images/api/download_button.jpg" />

#### Download button

Display a download button widget.

```python
st.download_button("Download file", file)
```

</RefCard>
<RefCard href="/library/api-reference/widgets/st.checkbox">

<Image pure alt="screenshot" src="/images/api/checkbox.jpg" />

#### Checkbox

Display a checkbox widget.

```python
selected = st.checkbox("I agree")
```

</RefCard>
<RefCard href="/library/api-reference/widgets/st.radio">

<Image pure alt="screenshot" src="/images/api/radio.jpg" />

#### Radio

Display a radio button widget.

```python
choice = st.radio("Pick one", ["cats", "dogs"])
```

</RefCard>
<RefCard href="/library/api-reference/widgets/st.selectbox">

<Image pure alt="screenshot" src="/images/api/selectbox.jpg" />

#### Selectbox

Display a select widget.

```python
choice = st.selectbox("Pick one", ["cats", "dogs"])
```

</RefCard>
<RefCard href="/library/api-reference/widgets/st.multiselect">

<Image pure alt="screenshot" src="/images/api/multiselect.jpg" />

#### Multiselect

Display a multiselect widget. The multiselect widget starts as empty.

```python
choices = st.multiselect("Buy", ["milk", "apples", "potatoes"])
```

</RefCard>
<RefCard href="/library/api-reference/widgets/st.slider">

<Image pure alt="screenshot" src="/images/api/slider.jpg" />

#### Slider

Display a slider widget.

```python
number = st.slider("Pick a number", 0, 100)
```

</RefCard>
<RefCard href="/library/api-reference/widgets/st.select_slider">

<Image pure alt="screenshot" src="/images/api/select_slider.jpg" />

#### Select-slider

Display a slider widget to select items from a list.

```python
size = st.select_slider("Pick a size", ["S", "M", "L"])
```

</RefCard>
<RefCard href="/library/api-reference/widgets/st.text_input">

<Image pure alt="screenshot" src="/images/api/text_input.jpg" />

#### Text input

Display a single-line text input widget.

```python
name = st.text_input("First name")
```

</RefCard>
<RefCard href="/library/api-reference/widgets/st.number_input">

<Image pure alt="screenshot" src="/images/api/number_input.jpg" />

#### Number input

Display a numeric input widget.

```python
choice = st.number_input("Pick a number", 0, 10)
```

</RefCard>
<RefCard href="/library/api-reference/widgets/st.text_area">

<Image pure alt="screenshot" src="/images/api/text_area.jpg" />

#### Text-area

Display a multi-line text input widget.

```python
text = st.text_area("Text to translate")
```

</RefCard>
<RefCard href="/library/api-reference/widgets/st.date_input">

<Image pure alt="screenshot" src="/images/api/date_input.jpg" />

#### Date input

Display a date input widget.

```python
date = st.date_input("Your birthday")
```

</RefCard>
<RefCard href="/library/api-reference/widgets/st.time_input">

<Image pure alt="screenshot" src="/images/api/time_input.jpg" />

#### Time input

Display a time input widget.

```python
time = st.time_input("Meeting time")
```

</RefCard>
<RefCard href="/library/api-reference/widgets/st.file_uploader">

<Image pure alt="screenshot" src="/images/api/file_uploader.jpg" />

#### File Uploader

Display a file uploader widget.

```python
photo = st.file_uploader("Upload a photo")
```

</RefCard>
<RefCard href="/library/api-reference/widgets/st.color_picker">

<Image pure alt="screenshot" src="/images/api/color_picker.jpg" />

#### Color picker

Display a color picker widget.

```python
color = st.color_picker("Pick a color")
```

</RefCard>
</TileContainer>


## Media elements

<TileContainer>
<RefCard href="/library/api-reference/media/st.image">

<Image pure alt="screenshot" src="/images/api/image.jpg" />

#### Image

Display an image or list of images.

```python
st.image(numpy_array)
st.image(image_bytes)
st.image(file)
st.image("https://example.com/myimage.jpg")
```

</RefCard>
<RefCard href="/library/api-reference/media/st.audio">

<Image pure alt="screenshot" src="/images/api/audio.jpg" />

#### Audio

Display an audio player.

```python
st.audio(numpy_array)
st.audio(audio_bytes)
st.audio(file)
st.audio("https://example.com/myaudio.mp3", format="audio/mp3")
```

</RefCard>
<RefCard href="/library/api-reference/media/st.video">

<Image pure alt="screenshot" src="/images/api/video.jpg" />

#### Video

Display a video player.

```python
st.video(numpy_array)
st.video(video_bytes)
st.video(file)
st.video("https://example.com/myvideo.mp4", format="video/mp4")
```

</RefCard>
</TileContainer>


## Layouts and containers

<TileContainer>
<RefCard href="/library/api-reference/layout/st.sidebar">

<Image pure alt="screenshot" src="/images/api/sidebar.jpg" />

#### Sidebar

Display items in a sidebar.

```python
st.sidebar.write("This lives in the sidebar")
st.sidebar.button("Click me!")
```

</RefCard>
<RefCard href="/library/api-reference/layout/st.columns">

<Image pure alt="screenshot" src="/images/api/columns.jpg" />

#### Columns

Insert containers laid out as side-by-side columns.

```python
col1, col2 = st.columns(2)
col1.write("this is column 1")
col2.write("this is column 2")
```

</RefCard>
<RefCard href="/library/api-reference/layout/st.expander">

<Image pure alt="screenshot" src="/images/api/expander.jpg" />

#### Expander

Insert a multi-element container that can be expanded/collapsed.

```python
with st.expander("Open to see more"):
  st.write("This is more content")
```

</RefCard>
<RefCard href="/library/api-reference/layout/st.container">

<Image pure alt="screenshot" src="/images/api/container.jpg" />

#### Container

Insert a multi-element container.

```python
c = st.container()
st.write("This will show last")
c.write("This will show first")
c.write("This will show second")
```

</RefCard>
<RefCard href="/library/api-reference/layout/st.empty">

<Image pure alt="screenshot" src="/images/api/empty.jpg" />

#### Empty

Insert a single-element container.

```python
c = st.empty()
st.write("This will show last")
c.write("This will be replaced")
c.write("This will show first")
```

</RefCard>
</TileContainer>


## Display progress and status

<TileContainer>
<RefCard href="/library/api-reference/status/st.progress">

<Image pure alt="screenshot" src="/images/api/progress.jpg" />

#### Progress bar

Display a progress bar.

```python
for i in range(101):
  st.progress(i)
  do_something_slow()
```

</RefCard>
<RefCard href="/library/api-reference/status/st.spinner">

<Image pure alt="screenshot" src="/images/api/spinner.jpg" />

#### Spinner

Temporarily displays a message while executing a block of code.

```python
with st.spinner("Please wait..."):
  do_something_slow()
```

</RefCard>
<RefCard href="/library/api-reference/status/st.balloons">

<Image pure alt="screenshot" src="/images/api/balloons.jpg" />

#### Balloons

Display celebratory balloons!

```python
do_something()

# Celebrate when all done!
st.balloons()
```

</RefCard>
<RefCard href="/library/api-reference/status/st.error">

<Image pure alt="screenshot" src="/images/api/error.jpg" />

#### Error box

Display error message.

```python
st.error("We encountered an error")
```

</RefCard>
<RefCard href="/library/api-reference/status/st.warning">

<Image pure alt="screenshot" src="/images/api/warning.jpg" />

#### Warning box

Display warning message.

```python
st.warning("Unable to fetch image. Skipping...")
```

</RefCard>
<RefCard href="/library/api-reference/status/st.info">

<Image pure alt="screenshot" src="/images/api/info.jpg" />

#### Info box

Display an informational message.

```python
st.info("Dataset is updated every day at midnight.")
```

</RefCard>
<RefCard href="/library/api-reference/status/st.success">

<Image pure alt="screenshot" src="/images/api/success.jpg" />

#### Success box

Display a success message.

```python
st.success("Match found!")
```

</RefCard>
<RefCard href="/library/api-reference/status/st.exception">

<Image pure alt="screenshot" src="/images/api/exception.jpg" />

#### Exception output

Display an exception.

```python
e = RuntimeError("This is an exception of type RuntimeError")
st.exception(e)
```

</RefCard>
</TileContainer>


## Control flow

<TileContainer>
<RefCard href="/library/api-reference/control-flow/st.stop">

#### Stop execution

Stops execution immediately.

```python
st.stop()
```

</RefCard>
<RefCard href="/library/api-reference/control-flow/st.form">

<!--<Image pure alt="screenshot" src="/images/api/form.jpg" />-->

#### Forms

Create a form that batches elements together with a “Submit” button.

```python
with st.form(key='my_form'):
    username = st.text_input("Username")
    password = st.text_input("Password")
    st.form_submit_button("Login")
```

</RefCard>
</TileContainer>


<<<<<<< HEAD
=======
## Session state

<TileContainer>
<RefCard href="/library/api-reference/session-state">

#### Session state

Session state is a way to share variables between reruns, for each user session.

```python
st.session_state['key'] = value
```

</RefCard>
</TileContainer>


>>>>>>> e726659b
## Utilities

<TileContainer>
<RefCard href="/library/api-reference/utilities/st.set_page_config">


#### Set page title, favicon, and more

Configures the default settings of the page.

```python
st.set_page_config(
  title="My app",
  favicon=":shark:",
)
```

</RefCard>
<RefCard href="/library/api-reference/utilities/st.help">

#### Get help

Display object’s doc string, nicely formatted.

```python
st.help(st.write)
st.help(pd.DataFrame)
```

</RefCard>
</TileContainer>


## Mutate charts

<TileContainer>
<RefCard href="/library/api-reference/mutate">

#### Add rows

Append a dataframe to the bottom of the current one in certain elements, for optimized data updates.

```python
element = st.line_chart(df)
element.add_rows(df_with_extra_rows)
```

</RefCard>
</TileContainer>


## State management

<TileContainer>
<RefCard href="/library/api-reference/session-state">

#### Session state

Session state is a way to share variables between reruns, for each user session.

```python
st.session_state['key'] = value
```

</RefCard>
</TileContainer>


## Performance

<TileContainer>
<RefCard href="/library/api-reference/performance/st.cache">

#### Caching

Function decorator to memoize function executions.

```python
@st.cache(ttl=3600)
def run_long_computation(arg1, arg2):
  # Do stuff here
  return computation_output
```

</RefCard>

<RefCard href="/library/api-reference/performance/st.experimental_memo">

#### Memo

Experimental function decorator to memoize function executions.

```python
@st.experimental_memo
def fetch_and_clean_data(url):
  # Fetch data from URL here, and then clean it up.
  return data
```

</RefCard>

<RefCard href="/library/api-reference/performance/st.experimental_singleton">

#### Singleton

Experimental function decorator to store singleton objects.

```python
@st.experimental_singleton
def get_database_session(url):
  # Create a database session object that points to the URL.
  return session
```

</RefCard>
</TileContainer><|MERGE_RESOLUTION|>--- conflicted
+++ resolved
@@ -849,26 +849,6 @@
 </TileContainer>
 
 
-<<<<<<< HEAD
-=======
-## Session state
-
-<TileContainer>
-<RefCard href="/library/api-reference/session-state">
-
-#### Session state
-
-Session state is a way to share variables between reruns, for each user session.
-
-```python
-st.session_state['key'] = value
-```
-
-</RefCard>
-</TileContainer>
-
-
->>>>>>> e726659b
 ## Utilities
 
 <TileContainer>
